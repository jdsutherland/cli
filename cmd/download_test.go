--- conflicted
+++ resolved
@@ -87,27 +87,9 @@
 		expectedDir     string
 		flag, flagValue string
 	}{
-<<<<<<< HEAD
-		{
-			desc:     "It should download a file.",
-			path:     filepath.Join(cmdTest.TmpDir, "bogus-track", "bogus-exercise", "file-1.txt"),
-			contents: "this is file 1",
-		},
-		{
-			desc:     "It should download a file in a subdir.",
-			path:     filepath.Join(cmdTest.TmpDir, "bogus-track", "bogus-exercise", "subdir", "file-2.txt"),
-			contents: "this is file 2",
-		},
-		{
-			desc:     "It creates the solution.json file.",
-			path:     filepath.Join(cmdTest.TmpDir, "bogus-track", "bogus-exercise", ".exercism", "solution.json"),
-			contents: `{"track":"bogus-track","exercise":"bogus-exercise","id":"bogus-id","url":"","handle":"alice","is_requester":true,"auto_approve":false}`,
-		},
-=======
 		{requestorSelf, "", "exercise", "bogus-exercise"},
 		{requestorSelf, "", "uuid", "bogus-id"},
 		{requestorOther, filepath.Join("users", "alice"), "uuid", "bogus-id"},
->>>>>>> 6f458000
 	}
 
 	for _, tc := range testCases {
